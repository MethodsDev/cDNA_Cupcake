--- conflicted
+++ resolved
@@ -4,11 +4,7 @@
 
 
 __author__ = "etseng@pacb.com"
-<<<<<<< HEAD
-version = "3.8"
-=======
-version = "3.7"
->>>>>>> be5b70d4
+version = "3.9"
 
 ext_modules = [
                 Extension("cupcake.tofu.branch.intersection_unique",
